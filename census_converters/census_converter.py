"""
census_converter

This module houses the skeleton class and initialization functions for
the main plugin framework for census conversion

TODO: Add Debug and Verbosity
TODO: Add error handling and variable checking
"""

import importlib
import pluggy
import pandas as pd
import json
from pathlib import Path
import os

from census_converters.hookspec import hookspec, CensusConverterSpec
from logger import log, data_log
from error import SynthEcoError

# Map dictionary used to translate input commands to the modules needed
# needed to import
plugin_map = {'canada': {'module': "census_converters.plugins.canada_census_converters",
                         'global': "CanadaCensusGlobalPlugin",
                         'metadata_json': "{}/plugins/canada_pums_info.json".format(Path(__file__).parent),
                         'pums': "CanadaCensusPUMSPlugin",
                         'summary': "CanadaCensusSummaryPlugin"},
              'us': {'module': 'census_converters.plugins.us_census_converters',
                     'global': 'us_census_global_converter',
                     'summary': 'us_census_summary_converter'}}


def initialize(census_converter="canada", table_type="global"):
    """
    initialize

    This funciton initializes and registers the plugin for the skeleton
    class

    Arguments:
        - census_converter (str): defines the top level of the plugin map
        - table_type (str): defines the type of table for the plugin

    Returns:
        A pluggy plugin manager that has been registered with the proper
        implementation plugin.
    """
    log("INFO", "Intitializing Census Converter with {},{} options".format(census_converter,
                                                                           table_type))
    try:
        plug_manager = pluggy.PluginManager("census_converters")
        plug_manager.add_hookspecs(CensusConverterSpec)

        if census_converter not in plugin_map.keys():
            raise SynthEcoError("Trying to initialize a census converter "
                                "that doesn't have a plugin {}".format(census_converter))
        plug_map_entry = plugin_map[census_converter]
<<<<<<< HEAD
        if table_type not in plug_map_entry.keys():
            raise SynthEcoError("Trying to initialize a census converter "
                                "with a table type that doesn't have a "
                                "plugin {}.{}".format(census_converter, table_type))

=======
>>>>>>> a1a1c4ce
        log("DEBUG", "Plugin Map: {}".format(plug_map_entry))
        mod = importlib.import_module(plug_map_entry['module'])
        plug = getattr(mod, plug_map_entry[table_type])
        plug_manager.register(plug)
        return plug_manager
    except Exception as e:
        raise SynthEcoError("Census Conveter Plugin Failed to Initialize: {}".format(e))


class CensusConverter:
    """
    CensusConveter

    Skeleton class for the plugin framework for conveting census
    data to Syntheco data standards
    """
    def __init__(self, input_params, census_converter, table_type, _global_tables=None):
        """
        Constructor

        Arguments:
            - input_params (InputParams): the input paramters for Syntheco
            - census_conveter (str): defines which set of converters needed
            - table_type (str): defines the type of table needed (e.g. global)

        Returns:
            An instance of CensusConverter
        """
        self.input_params = input_params
        self.global_tables = _global_tables
        plug_manager = initialize(census_converter, table_type)
        self.metadata_json = json.load(open(plugin_map[census_converter]['metadata_json'], "r"),
                                       parse_int=str)
        self.hook = plug_manager.hook
        self.raw_data_df = self.read_raw_data_into_pandas()
        self.processed_data_df = pd.DataFrame()

    def read_raw_data_into_pandas(self):
        """
        read_raw_data_into_pandas

        Stub function that wraps to the plugin specific implementation
        """
        return self.hook.read_raw_data_into_pandas(cens_conv_inst=self)[0]

    def transform(self):
        """
        transform

        Stub function that wraps to the plugin specific implementation
        """
        return self.hook.transform(cens_conv_inst=self)[0]

    def convert(self):
        '''
        This method performs the conversion from raw data to
        the final table for core Syntheco use


        Returns:
            A data with processed data, the format and tables
            that are in this data are dependent on the converter and
            type of table that is to be the result. Please refer to
            the concrete converter class for details in the "converters"
            directory
        '''
        self.processed_data_df = self.transform()
        return self.processed_data_df
<|MERGE_RESOLUTION|>--- conflicted
+++ resolved
@@ -1,134 +1,132 @@
-"""
-census_converter
-
-This module houses the skeleton class and initialization functions for
-the main plugin framework for census conversion
-
-TODO: Add Debug and Verbosity
-TODO: Add error handling and variable checking
-"""
-
-import importlib
-import pluggy
-import pandas as pd
-import json
-from pathlib import Path
-import os
-
-from census_converters.hookspec import hookspec, CensusConverterSpec
-from logger import log, data_log
-from error import SynthEcoError
-
-# Map dictionary used to translate input commands to the modules needed
-# needed to import
-plugin_map = {'canada': {'module': "census_converters.plugins.canada_census_converters",
-                         'global': "CanadaCensusGlobalPlugin",
-                         'metadata_json': "{}/plugins/canada_pums_info.json".format(Path(__file__).parent),
-                         'pums': "CanadaCensusPUMSPlugin",
-                         'summary': "CanadaCensusSummaryPlugin"},
-              'us': {'module': 'census_converters.plugins.us_census_converters',
-                     'global': 'us_census_global_converter',
-                     'summary': 'us_census_summary_converter'}}
-
-
-def initialize(census_converter="canada", table_type="global"):
-    """
-    initialize
-
-    This funciton initializes and registers the plugin for the skeleton
-    class
-
-    Arguments:
-        - census_converter (str): defines the top level of the plugin map
-        - table_type (str): defines the type of table for the plugin
-
-    Returns:
-        A pluggy plugin manager that has been registered with the proper
-        implementation plugin.
-    """
-    log("INFO", "Intitializing Census Converter with {},{} options".format(census_converter,
-                                                                           table_type))
-    try:
-        plug_manager = pluggy.PluginManager("census_converters")
-        plug_manager.add_hookspecs(CensusConverterSpec)
-
-        if census_converter not in plugin_map.keys():
-            raise SynthEcoError("Trying to initialize a census converter "
-                                "that doesn't have a plugin {}".format(census_converter))
-        plug_map_entry = plugin_map[census_converter]
-<<<<<<< HEAD
-        if table_type not in plug_map_entry.keys():
-            raise SynthEcoError("Trying to initialize a census converter "
-                                "with a table type that doesn't have a "
-                                "plugin {}.{}".format(census_converter, table_type))
-
-=======
->>>>>>> a1a1c4ce
-        log("DEBUG", "Plugin Map: {}".format(plug_map_entry))
-        mod = importlib.import_module(plug_map_entry['module'])
-        plug = getattr(mod, plug_map_entry[table_type])
-        plug_manager.register(plug)
-        return plug_manager
-    except Exception as e:
-        raise SynthEcoError("Census Conveter Plugin Failed to Initialize: {}".format(e))
-
-
-class CensusConverter:
-    """
-    CensusConveter
-
-    Skeleton class for the plugin framework for conveting census
-    data to Syntheco data standards
-    """
-    def __init__(self, input_params, census_converter, table_type, _global_tables=None):
-        """
-        Constructor
-
-        Arguments:
-            - input_params (InputParams): the input paramters for Syntheco
-            - census_conveter (str): defines which set of converters needed
-            - table_type (str): defines the type of table needed (e.g. global)
-
-        Returns:
-            An instance of CensusConverter
-        """
-        self.input_params = input_params
-        self.global_tables = _global_tables
-        plug_manager = initialize(census_converter, table_type)
-        self.metadata_json = json.load(open(plugin_map[census_converter]['metadata_json'], "r"),
-                                       parse_int=str)
-        self.hook = plug_manager.hook
-        self.raw_data_df = self.read_raw_data_into_pandas()
-        self.processed_data_df = pd.DataFrame()
-
-    def read_raw_data_into_pandas(self):
-        """
-        read_raw_data_into_pandas
-
-        Stub function that wraps to the plugin specific implementation
-        """
-        return self.hook.read_raw_data_into_pandas(cens_conv_inst=self)[0]
-
-    def transform(self):
-        """
-        transform
-
-        Stub function that wraps to the plugin specific implementation
-        """
-        return self.hook.transform(cens_conv_inst=self)[0]
-
-    def convert(self):
-        '''
-        This method performs the conversion from raw data to
-        the final table for core Syntheco use
-
-
-        Returns:
-            A data with processed data, the format and tables
-            that are in this data are dependent on the converter and
-            type of table that is to be the result. Please refer to
-            the concrete converter class for details in the "converters"
-            directory
-        '''
-        self.processed_data_df = self.transform()
-        return self.processed_data_df
+"""
+census_converter
+
+This module houses the skeleton class and initialization functions for
+the main plugin framework for census conversion
+
+TODO: Add Debug and Verbosity
+TODO: Add error handling and variable checking
+"""
+
+import importlib
+import pluggy
+import pandas as pd
+import json
+from pathlib import Path
+import os
+
+from census_converters.hookspec import hookspec, CensusConverterSpec
+from logger import log, data_log
+from error import SynthEcoError
+
+# Map dictionary used to translate input commands to the modules needed
+# needed to import
+plugin_map = {'canada': {'module': "census_converters.plugins.canada_census_converters",
+                         'global': "CanadaCensusGlobalPlugin",
+                         'metadata_json': "{}/plugins/canada_pums_info.json".format(Path(__file__).parent),
+                         'pums': "CanadaCensusPUMSPlugin",
+                         'summary': "CanadaCensusSummaryPlugin"},
+              'us': {'module': 'census_converters.plugins.us_census_converters',
+                     'global': 'us_census_global_converter',
+                     'summary': 'us_census_summary_converter'}}
+
+
+def initialize(census_converter="canada", table_type="global"):
+    """
+    initialize
+
+    This funciton initializes and registers the plugin for the skeleton
+    class
+
+    Arguments:
+        - census_converter (str): defines the top level of the plugin map
+        - table_type (str): defines the type of table for the plugin
+
+    Returns:
+        A pluggy plugin manager that has been registered with the proper
+        implementation plugin.
+    """
+    log("INFO", "Intitializing Census Converter with {},{} options".format(census_converter,
+                                                                           table_type))
+    try:
+        plug_manager = pluggy.PluginManager("census_converters")
+        plug_manager.add_hookspecs(CensusConverterSpec)
+
+        if census_converter not in plugin_map.keys():
+            raise SynthEcoError("Trying to initialize a census converter "
+                                "that doesn't have a plugin {}".format(census_converter))
+        plug_map_entry = plugin_map[census_converter]
+
+        if table_type not in plug_map_entry.keys():
+            raise SynthEcoError("Trying to initialize a census converter "
+                                "with a table type that doesn't have a "
+                                "plugin {}.{}".format(census_converter, table_type))
+
+        log("DEBUG", "Plugin Map: {}".format(plug_map_entry))
+        mod = importlib.import_module(plug_map_entry['module'])
+        plug = getattr(mod, plug_map_entry[table_type])
+        plug_manager.register(plug)
+        return plug_manager
+    except Exception as e:
+        raise SynthEcoError("Census Conveter Plugin Failed to Initialize: {}".format(e))
+
+
+class CensusConverter:
+    """
+    CensusConveter
+
+    Skeleton class for the plugin framework for conveting census
+    data to Syntheco data standards
+    """
+    def __init__(self, input_params, census_converter, table_type, _global_tables=None):
+        """
+        Constructor
+
+        Arguments:
+            - input_params (InputParams): the input paramters for Syntheco
+            - census_conveter (str): defines which set of converters needed
+            - table_type (str): defines the type of table needed (e.g. global)
+
+        Returns:
+            An instance of CensusConverter
+        """
+        self.input_params = input_params
+        self.global_tables = _global_tables
+        plug_manager = initialize(census_converter, table_type)
+        self.metadata_json = json.load(open(plugin_map[census_converter]['metadata_json'], "r"),
+                                       parse_int=str)
+        self.hook = plug_manager.hook
+        self.raw_data_df = self.read_raw_data_into_pandas()
+        self.processed_data_df = pd.DataFrame()
+
+    def read_raw_data_into_pandas(self):
+        """
+        read_raw_data_into_pandas
+
+        Stub function that wraps to the plugin specific implementation
+        """
+        return self.hook.read_raw_data_into_pandas(cens_conv_inst=self)[0]
+
+    def transform(self):
+        """
+        transform
+
+        Stub function that wraps to the plugin specific implementation
+        """
+        return self.hook.transform(cens_conv_inst=self)[0]
+
+    def convert(self):
+        '''
+        This method performs the conversion from raw data to
+        the final table for core Syntheco use
+
+
+        Returns:
+            A data with processed data, the format and tables
+            that are in this data are dependent on the converter and
+            type of table that is to be the result. Please refer to
+            the concrete converter class for details in the "converters"
+            directory
+        '''
+        self.processed_data_df = self.transform()
+        return self.processed_data_df